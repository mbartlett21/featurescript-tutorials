--- conflicted
+++ resolved
@@ -1,8 +1,5 @@
-<<<<<<< HEAD
+
 # [Slot Feature Tutorials](./)
-=======
-# Slot Tutorials
->>>>>>> 69382e88
 
 [Tutorial 1 (Slot feature)](tutorial-1/)
 
@@ -12,12 +9,6 @@
 
 A tutorial on how to add sketch geometry. It uses the previous feature as its base.
 
-<<<<<<< HEAD
 ~~[Tutorial 3 (Multiple slots)]~~ Work in Progress
 
 ~~A tutorial on how make a feature to make multiple slots, all defined exactly the same.~~
-=======
-[Tutorial 3 (Multiple slots)](tutorial-3/)
-
-A tutorial on how make a feature to make multiple slots, all defined exactly the same.
->>>>>>> 69382e88
